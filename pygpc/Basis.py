--- conflicted
+++ resolved
@@ -123,10 +123,6 @@
                 self.b[i_basis][i_dim] = problem.parameters_random[p].init_basis_function(
                     order=multi_indices[i_basis, i_dim])
 
-        # save poly coeffs in array
-        # TODO: Lucas read out poly coeffs and save as numpy in list?
-        # self.b_coeffs = np.array([list(map(lambda x: x.fun_norm, _b)) for _b in self.b])
-
         # Generate unique IDs of basis functions
         self.b_id = [uuid.uuid4() for _ in range(self.n_basis)]
 
@@ -236,17 +232,7 @@
         # initialize array of basis coefficients
         self.init_basis_array()
 
-<<<<<<< HEAD
-        # save poly coeffs in array
-        # TODO: Lucas read out poly coeffs and save as numpy in list?
-        # self.b_coeffs = np.array([list(map(lambda x: x.fun_norm, _b)) for _b in self.b])
-
-    # TODO: @Lucas (GPU) adapt this to function objects
-    def init_polynomial_basis_gpu(self):
-=======
-    # TODO: @Lucas adapt this to function objects
     def init_basis_array(self):
->>>>>>> d2a43554
         """
         Initialize polynomial basis coefficients for fast processing. Converts list of lists of self.b
         into np.ndarray that can be processed on multi core systems.
